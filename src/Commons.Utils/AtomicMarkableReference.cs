--- conflicted
+++ resolved
@@ -52,30 +52,19 @@
             }
         }
 
-<<<<<<< HEAD
-        public T TryGetValue(out bool isMarked)
+        public bool CompareExchange(T newValue, bool newMark, T oldValue, bool oldMark)
         {
             var current = value;
             isMarked = value.Value.Item2;
             return value.Value.Item1;
         }
 
-		public bool CompareExchange(T oldValue, bool oldMark, T newValue, bool newMark)
-		{
-			var current = value.Value;
-			return ReferenceEquals(oldValue, current.Item1) && oldMark == current.Item2 
-				&& ((ReferenceEquals(newValue, current.Item1) && newMark == current.Item2) 
-				|| value.CompareExchange(current, new Tuple<T, bool>(newValue, newMark)));
-		}
-=======
-        public bool CompareExchange(T newValue, bool newMark, T oldValue, bool oldMark)
         {
             var current = value.Value;
             return ReferenceEquals(oldValue, current.Item1) && oldMark == current.Item2 
                 && ((ReferenceEquals(newValue, current.Item1) && newMark == current.Item2) 
                 || value.CompareExchange(new Tuple<T, bool>(newValue, newMark), current));
         }
->>>>>>> 870adf9a
 
         public bool Exchange(T newValue, bool newMark)
         {
